import os
import socket
import traceback
from StringIO import StringIO

from paramiko import RSAKey

from scpclient import Write

from cloudshell.cli.session.session_exceptions import SessionException, SessionReadTimeout, SessionReadEmptyData
import paramiko
from cloudshell.cli.session.connection_params import ConnectionParams
from cloudshell.cli.session.expect_session import ExpectSession


class SSHSessionException(SessionException):
    pass


class SSHSession(ExpectSession, ConnectionParams):
    SESSION_TYPE = 'SSH'
    BUFFER_SIZE = 512

    def __init__(self, host, username, password, port=None, on_session_start=None, pkey=None, *args, **kwargs):
        ConnectionParams.__init__(self, host, port=port, on_session_start=on_session_start, pkey=pkey)
        ExpectSession.__init__(self, *args, **kwargs)

        if hasattr(self, 'port') and self.port is None:
            self.port = 22

        self.username = username
        self.password = password
        self.pkey = pkey

        self._handler = None
        self._current_channel = None
        self._buffer_size = self.BUFFER_SIZE

    def __eq__(self, other):
        """
        :param other:
        :type other: SSHSession
        :return:
        """
        return ConnectionParams.__eq__(self,
                                       other) and \
               self.username == other.username and \
               self.password == other.password and \
               self.pkey == other.pkey

    def __del__(self):
        self.disconnect()

    def connect(self, prompt, logger):
        """Connect to device through ssh
        :param prompt: expected string in output
        :param logger: logger
        """

        if not self._handler:
            self._handler = paramiko.SSHClient()
            self._handler.load_system_host_keys()
            self._handler.set_missing_host_key_policy(paramiko.AutoAddPolicy())

        try:
            self._handler.connect(self.host, self.port, self.username, self.password, timeout=self._timeout,
                                  banner_timeout=30, allow_agent=False, look_for_keys=False, pkey=self.pkey)
        except Exception as e:
            logger.error(traceback.format_exc())
            raise SSHSessionException(self.__class__.__name__,
                                      'Failed to open connection to device: {0}'.format(e.message))

        self._current_channel = self._handler.invoke_shell()
        self._current_channel.settimeout(self._timeout)

        self.hardware_expect(None, expected_string=prompt, timeout=self._timeout, logger=logger)
        if self.on_session_start and callable(self.on_session_start):
            self.on_session_start(self, logger)
        self._active = True

    def disconnect(self):
        """Disconnect from device
        :return:
        """

        # self._current_channel = None
        if self._handler:
            self._handler.close()
        self._active = False

    def _send(self, command, logger):
        """Send message to device

        :param data_str:  message/command
        :return:
        """

        self._current_channel.send(command)

    def _receive(self, timeout, logger):
        """Read session buffer

        :param timeout: time between retries
        :return:
        """

        # Set the channel timeout
        timeout = timeout if timeout else self._timeout
        self._current_channel.settimeout(timeout)

        try:
            data = self._current_channel.recv(self._buffer_size)
        except socket.timeout:
            raise SessionReadTimeout()

        if not data:
            raise SessionReadEmptyData()

        return data
<<<<<<< HEAD

    def upload_scp(self, file_stream, dest_pathname, file_size, dest_permissions='0601'):
        """

        :param file_stream: filelike object : open file, StringIO, or other filelike object to read data from
        :param dest_pathname: str : name of the file in the destination, with optional folder path prefix
        :param file_size: int : size of the file, mandatory unless you are sure SFTP is available, in which case pass 0
        :param dest_permissions: str : permission string as octal digits, e.g. 0601
        :return:
        """
        folder = os.path.dirname(dest_pathname)
        file_name = os.path.basename(dest_pathname)
        scp = Write(self._handler.get_transport(), folder)
        scp.send(file_stream, file_name, dest_permissions, file_size)

    def upload_sftp(self, file_stream, dest_pathname, file_size, dest_permissions='0601'):
        """

        :param file_stream: filelike object : open file, StringIO, or other filelike object to read data from
        :param dest_pathname: str : name of the file in the destination, with optional folder path prefix
        :param file_size: int : size of the file, mandatory unless you are sure SFTP is available, in which case pass 0
        :param dest_permissions: str : permission string as octal digits, e.g. 0601
        :return:
        """
        sftp = paramiko.SFTPClient.from_transport(self._handler.get_transport())
        sftp.putfo(file_stream, dest_pathname)
        sftp.chmod(dest_pathname, int(dest_permissions, base=8))
        sftp.close()
=======
>>>>>>> 994fe1b4
<|MERGE_RESOLUTION|>--- conflicted
+++ resolved
@@ -117,7 +117,6 @@
             raise SessionReadEmptyData()
 
         return data
-<<<<<<< HEAD
 
     def upload_scp(self, file_stream, dest_pathname, file_size, dest_permissions='0601'):
         """
@@ -145,6 +144,4 @@
         sftp = paramiko.SFTPClient.from_transport(self._handler.get_transport())
         sftp.putfo(file_stream, dest_pathname)
         sftp.chmod(dest_pathname, int(dest_permissions, base=8))
-        sftp.close()
-=======
->>>>>>> 994fe1b4
+        sftp.close()