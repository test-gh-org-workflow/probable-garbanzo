--- conflicted
+++ resolved
@@ -118,12 +118,9 @@
         :rtype: Session
         :raises: Exception
         """
-<<<<<<< HEAD
+
         logger.debug(
             'Session pool size: {0}, Sessions in the pool: {1}'.format(self._max_connections, self._existing_sessions))
-=======
-
->>>>>>> fb68059a
         try:
             session_object = self._session_pool.get(True, self._pool_timeout)
             logger.info('Trying to get session from pool')
