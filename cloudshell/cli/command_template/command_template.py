import re
from collections import OrderedDict

from cloudshell.cli.service.action_map import ActionMap
from cloudshell.cli.service.error_map import ErrorMap


class CommandTemplate:
    def __init__(self, command, action_map=None, error_map=None):
        """

<<<<<<< HEAD
        :param str command:
        :param cloudshell.cli.service.action_map.ActionMap action_map:
        :param cloudshell.cli.service.error_map.ErrorMap error_map:
=======
        :type command: str
        :type action_map: dict
        :param error_map: expected error map with subclass of CommandExecutionException
            or str
        :type error_map: dict[str, cloudshell.cli.session.session_exceptions.CommandExecutionException|str]  # noqa: E501
>>>>>>> 8063166e
        """
        self._command = command
        self._action_map = action_map or ActionMap()
        self._error_map = error_map or ErrorMap()

    @property
    def action_map(self):
<<<<<<< HEAD
        """

        :rtype: cloudshell.cli.service.action_map.ActionMap
=======
        """Property for action map.

        :rtype: OrderedDict()
>>>>>>> 8063166e
        """
        return self._action_map

    @property
    def error_map(self):
<<<<<<< HEAD
        """

        :rtype: cloudshell.cli.service.error_map.ErrorMap
=======
        """Property for error map.

        :rtype: OrderedDict
>>>>>>> 8063166e
        """
        return self._error_map

    # ToDo: Needs to be reviewed
    def get_command(self, **kwargs):
<<<<<<< HEAD
        """

        :param dict kwargs:
        :rtype: dict
        """
        action_map = kwargs.get('action_map') or ActionMap()
        action_map.extend(self.action_map)

        error_map = kwargs.get("error_map") or ErrorMap()
        error_map.extend(self.error_map)

=======
        action_map = OrderedDict(kwargs.get("action_map", None) or OrderedDict())
        action_map.update(self._action_map)
        error_map = OrderedDict(self._error_map)
        error_map.update(kwargs.get("error_map", None) or OrderedDict())
>>>>>>> 8063166e
        return {
            "command": self.prepare_command(**kwargs),
            "action_map": action_map,
            "error_map": error_map,
        }

    def prepare_command(self, **kwargs):
        """

        :param dict kwargs:
        :rtype: str
        """
        cmd = self._command
        keys = re.findall(r"{(\w+)}", self._command)
        for key in keys:
            if key not in kwargs or kwargs[key] is None:
                cmd = re.sub(r"\[[^[]*?{{{key}}}.*?\]".format(key=key), r"", cmd)

        if not cmd:
<<<<<<< HEAD
            raise Exception("Unable to prepare command")
=======
            raise Exception(self.__class__.__name__, "Unable to prepare command")
>>>>>>> 8063166e

        cmd = re.sub(r"\s+", " ", cmd).strip(" \t\n\r")
        result = re.sub(r"\[|\]", "", cmd).format(**kwargs)
        return result<|MERGE_RESOLUTION|>--- conflicted
+++ resolved
@@ -1,5 +1,4 @@
 import re
-from collections import OrderedDict
 
 from cloudshell.cli.service.action_map import ActionMap
 from cloudshell.cli.service.error_map import ErrorMap
@@ -7,19 +6,11 @@
 
 class CommandTemplate:
     def __init__(self, command, action_map=None, error_map=None):
-        """
+        """Command Template.
 
-<<<<<<< HEAD
         :param str command:
         :param cloudshell.cli.service.action_map.ActionMap action_map:
         :param cloudshell.cli.service.error_map.ErrorMap error_map:
-=======
-        :type command: str
-        :type action_map: dict
-        :param error_map: expected error map with subclass of CommandExecutionException
-            or str
-        :type error_map: dict[str, cloudshell.cli.session.session_exceptions.CommandExecutionException|str]  # noqa: E501
->>>>>>> 8063166e
         """
         self._command = command
         self._action_map = action_map or ActionMap()
@@ -27,52 +18,33 @@
 
     @property
     def action_map(self):
-<<<<<<< HEAD
-        """
+        """Property for action map.
 
         :rtype: cloudshell.cli.service.action_map.ActionMap
-=======
-        """Property for action map.
-
-        :rtype: OrderedDict()
->>>>>>> 8063166e
         """
         return self._action_map
 
     @property
     def error_map(self):
-<<<<<<< HEAD
-        """
+        """Property for error map.
 
         :rtype: cloudshell.cli.service.error_map.ErrorMap
-=======
-        """Property for error map.
-
-        :rtype: OrderedDict
->>>>>>> 8063166e
         """
         return self._error_map
 
     # ToDo: Needs to be reviewed
     def get_command(self, **kwargs):
-<<<<<<< HEAD
-        """
+        """Get command.
 
         :param dict kwargs:
         :rtype: dict
         """
-        action_map = kwargs.get('action_map') or ActionMap()
+        action_map = kwargs.get("action_map") or ActionMap()
         action_map.extend(self.action_map)
 
         error_map = kwargs.get("error_map") or ErrorMap()
         error_map.extend(self.error_map)
 
-=======
-        action_map = OrderedDict(kwargs.get("action_map", None) or OrderedDict())
-        action_map.update(self._action_map)
-        error_map = OrderedDict(self._error_map)
-        error_map.update(kwargs.get("error_map", None) or OrderedDict())
->>>>>>> 8063166e
         return {
             "command": self.prepare_command(**kwargs),
             "action_map": action_map,
@@ -80,7 +52,7 @@
         }
 
     def prepare_command(self, **kwargs):
-        """
+        """Prepare command.
 
         :param dict kwargs:
         :rtype: str
@@ -92,11 +64,7 @@
                 cmd = re.sub(r"\[[^[]*?{{{key}}}.*?\]".format(key=key), r"", cmd)
 
         if not cmd:
-<<<<<<< HEAD
             raise Exception("Unable to prepare command")
-=======
-            raise Exception(self.__class__.__name__, "Unable to prepare command")
->>>>>>> 8063166e
 
         cmd = re.sub(r"\s+", " ", cmd).strip(" \t\n\r")
         result = re.sub(r"\[|\]", "", cmd).format(**kwargs)
