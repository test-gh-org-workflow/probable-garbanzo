--- conflicted
+++ resolved
@@ -1,24 +1,13 @@
 from cloudshell.cli.session_factory import SessionFactory, SessionFactoryException
 
 
-
 class CLISessionFactory(SessionFactory):
-
-
-<<<<<<< HEAD
-    def new_session(self, prompt, logger, auth=None, **session_attributes):
-        if auth.session_type in self._defined_sessions:
-            session = self._defined_sessions[auth.session_type](logger=logger, auth=auth,**session_attributes)
-=======
-    def __init__(self):
-        pass
-
-    def new_session(self, prompt, logger, session=None,auth=None,**session_attributes):
+    def new_session(self, session_type, connection_attrs, prompt, logger):
         try:
-            session = session(logger=logger, auth=auth,**session_attributes)
->>>>>>> 8a6d4252
+            session = session_type(logger=logger, **connection_attrs)
             session.connect(prompt, logger)
             logger.debug('Created new {} session'.format(session))
             return session
         except Exception as e:
-            raise SessionFactoryException(self.__class__.__name__, 'Session class is not defined')+            logger.debug(e.message)
+            raise SessionFactoryException(self.__class__.__name__, e.message)