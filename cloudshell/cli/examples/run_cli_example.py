--- conflicted
+++ resolved
@@ -14,20 +14,15 @@
 
 
 def do_action(cli, session_type, mode, attrs):
-    defined_session_types = {'ssh': SSHSession, 'telnet':TelnetSession}
+    # session_type = SSHSession
 
-    if session_type in defined_session_types:
-        session_classobj = defined_session_types[session_type]
-    else:
-        session_classobj = defined_session_types.values()
-
-    with cli.get_session(session_classobj, attrs, mode, cli.logger) as default_session:
-        out = default_session.send_command('show version')
+    with cli.get_session(session_type, attrs, mode, cli.logger) as default_session:
+        out = default_session.send_command('show interfaces')
         print(out)
-        # with default_session.enter_mode(CONFIG_MODE) as config_session:
-        #     out = config_session.send_command('show interfaces')
-        #     print(out)
-        #     # out = config_session.send_command('show interfaces', logger=cli.logger)
+        with default_session.enter_mode(CONFIG_MODE) as config_session:
+            out = config_session.send_command('show interfaces')
+            print(out)
+            # out = config_session.send_command('show interfaces', logger=cli.logger)
             # print(out)
 
 
@@ -47,12 +42,6 @@
         'password': 'Juniper1'
     }
 
-<<<<<<< HEAD
-    session_type_attr = 'auto'
-
-    Thread(target=do_action, args=(cli, session_type_attr, DEFAULT_MODE, connection_attrs1)).start()
-    # Thread(target=do_action, args=(cli, session_type_attr, DEFAULT_MODE, connection_attrs)).start()
-=======
     session_types = [TelnetSession,SSHSession]
     '''
     if context.session_type in session_types:
@@ -64,7 +53,6 @@
     do_action(cli, session_types, DEFAULT_MODE, connection_attrs)
     #Thread(target=do_action, args=(cli, SSHSession, DEFAULT_MODE, connection_attrs)).start()
     #Thread(target=do_action, args=(cli, auto_session, DEFAULT_MODE, connection_attrs)).start()
->>>>>>> dee95d16
     # Thread(target=do_action, args=(cli, DEFAULT_MODE)).start()
 
     # config_vlan_mode = CommandMode(r'vlan#/s*$', 'config vlan', 'exit')
